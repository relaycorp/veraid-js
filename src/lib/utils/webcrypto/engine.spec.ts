--- conflicted
+++ resolved
@@ -1,26 +1,17 @@
 import type { SubtleCrypto } from 'webcrypto-core';
 
 import { MockRsaPssProvider } from '../../../testUtils/webcrypto/MockRsaPssProvider.js';
+import { NODE_ENGINE } from '../pkijs.js';
 import { RsaPssPrivateKey } from '../keys/RsaPssPrivateKey.js';
-<<<<<<< HEAD
 import type { CryptoKeyWithProvider } from '../keys/CryptoKeyWithProvider.js';
-=======
-import { NODE_ENGINE } from '../pkijs.js';
->>>>>>> 235c58a4
 
 import { getEngineForPrivateKey } from './engine.js';
 
 const PROVIDER = new MockRsaPssProvider();
 
-<<<<<<< HEAD
 describe('getEngineForPrivateKey', () => {
-  test('undefined should be returned if CryptoKey is used', () => {
+  test('Default should be returned if CryptoKey is used', () => {
     const engine = getEngineForPrivateKey({} as unknown as CryptoKey);
-=======
-describe('getEngine', () => {
-  test('Default should be returned if CryptoKey is used', () => {
-    const engine = getEngineForPrivateKey(null as unknown as CryptoKey);
->>>>>>> 235c58a4
 
     expect(engine).toBe(NODE_ENGINE);
   });
