--- conflicted
+++ resolved
@@ -1,12 +1,8 @@
 import { CryptoEngine } from 'pkijs';
 import type { ProviderCrypto } from 'webcrypto-core';
 
-<<<<<<< HEAD
 import type { CryptoKeyWithProvider } from '../keys/CryptoKeyWithProvider.js';
-=======
-import { PrivateKey } from '../keys/PrivateKey.js';
 import { NODE_ENGINE } from '../pkijs.js';
->>>>>>> 235c58a4
 
 import { VeraCrypto } from './VeraCrypto.js';
 
@@ -15,18 +11,12 @@
 /**
  * Generate and cache PKI.js engine for specified private key.
  */
-<<<<<<< HEAD
 export function getEngineForPrivateKey(
   privateKey: CryptoKey | CryptoKeyWithProvider,
-): CryptoEngine | undefined {
+): CryptoEngine {
   const provider = (privateKey as CryptoKeyWithProvider).provider as ProviderCrypto | undefined;
   if (!provider) {
-    return undefined;
-=======
-export function getEngineForPrivateKey(privateKey: CryptoKey | PrivateKey): CryptoEngine {
-  if (!(privateKey instanceof PrivateKey)) {
     return NODE_ENGINE;
->>>>>>> 235c58a4
   }
 
   const cachedEngine = ENGINE_BY_PROVIDER.get(provider);
